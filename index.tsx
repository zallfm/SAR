import React from "react";
import ReactDOM from "react-dom/client";
import App from "./App";
import "./src/styles/tailwind.css";

<<<<<<< HEAD
const rootElement = document.getElementById("root");
=======
import React from 'react';
import ReactDOM from 'react-dom/client';
import App from './App';
import { QueryClient, QueryClientProvider } from '@tanstack/react-query';

const rootElement = document.getElementById('root');
>>>>>>> 18197152
if (!rootElement) {
  throw new Error("Could not find root element to mount to");
}
const queryClient = new QueryClient();
const root = ReactDOM.createRoot(rootElement);
root.render(
  <React.StrictMode>
    <QueryClientProvider client={queryClient}>
      <App />
    </QueryClientProvider>
  </React.StrictMode>
);<|MERGE_RESOLUTION|>--- conflicted
+++ resolved
@@ -1,18 +1,11 @@
-import React from "react";
-import ReactDOM from "react-dom/client";
-import App from "./App";
-import "./src/styles/tailwind.css";
 
-<<<<<<< HEAD
-const rootElement = document.getElementById("root");
-=======
 import React from 'react';
 import ReactDOM from 'react-dom/client';
 import App from './App';
 import { QueryClient, QueryClientProvider } from '@tanstack/react-query';
+import "./src/styles/tailwind.css";
 
-const rootElement = document.getElementById('root');
->>>>>>> 18197152
+const rootElement = document.getElementById("root");
 if (!rootElement) {
   throw new Error("Could not find root element to mount to");
 }
