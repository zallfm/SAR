--- conflicted
+++ resolved
@@ -152,21 +152,6 @@
 
       setSchedulesForEditing(schedulesToEdit); // Store originals in state
       setIsEditModalOpen(true);
-<<<<<<< HEAD
-
-      await postLogMonitoringApi({
-        userId: currentUser?.username ?? "anonymous",
-        module: "Schedule",
-        action: AuditAction.DATA_EDIT,
-        status: "Success",
-        // Log description is fine, selectedRows contains the unique string keys
-        description: `User opened Edit Schedule for keys: [${selectedRows.join(
-          ", "
-        )}]`,
-        location: "SchedulePage.handleOpenEditModal",
-        timestamp: new Date().toISOString(),
-      });
-=======
       // await postLogMonitoringApi({
       //   userId: currentUser?.username ?? "anonymous",
       //   module: "Schedule",
@@ -178,7 +163,6 @@
       //   location: "SchedulePage.handleOpenEditModal",
       //   timestamp: new Date().toISOString(),
       // });
->>>>>>> c7c97fa1
     }
   };
 
@@ -187,29 +171,10 @@
     setIsEditModalOpen(false);
     setIsSaveConfirmOpen(true);
   };
-
   const handleConfirmEditSave = async () => {
-<<<<<<< HEAD
     // 1. Log the values of your condition
     console.log("Pending update:", pendingUpdate);
     console.log("Schedules for editing length:", schedulesForEditing.length);
-=======
-    if (pendingUpdate) {
-      pendingUpdate.forEach((updatedSchedule) => {
-        updateSchedule(updatedSchedule.ID, updatedSchedule);
-      });
-      // await postLogMonitoringApi({
-      //   userId: currentUser?.username ?? "anonymous",
-      //   module: "Schedule",
-      //   action: AuditAction.DATA_EDIT,
-      //   status: "Success",
-      //   description: `User ${
-      //     currentUser?.username ?? "unknown"
-      //   } update Schedule ${updateSchedule.name}`,
-      //   location: "SchedulePage.CreateForm",
-      //   timestamp: new Date().toISOString(),
-      // });
->>>>>>> c7c97fa1
 
     if (pendingUpdate) { // Check for pendingUpdate first
       console.log("Pending update length:", pendingUpdate.length);
@@ -269,6 +234,8 @@
       setPendingUpdate(null);
     }
   };
+
+
   const handleAddNewSchedules = async (
     newSchedules: Omit<ScheduleData, "ID">[] // This Omit is correct
   ) => {
@@ -276,18 +243,6 @@
       for (const schedule of newSchedules) {
         await addSchedule(schedule);
       }
-<<<<<<< HEAD
-      await postLogMonitoringApi({
-        userId: currentUser?.username ?? "anonymous",
-        module: "Schedule",
-        action: AuditAction.DATA_CREATE,
-        status: "Success",
-        description: `User ${currentUser?.username ?? "unknown"
-          } create Schedule`,
-        location: "SchedulePage.CreateForm",
-        timestamp: new Date().toISOString(),
-      });
-=======
       // await postLogMonitoringApi({
       //   userId: currentUser?.username ?? "anonymous",
       //   module: "Schedule",
@@ -299,7 +254,6 @@
       //   location: "SchedulePage.CreateForm",
       //   timestamp: new Date().toISOString(),
       // });
->>>>>>> c7c97fa1
       setShowSuccessModal(true);
     } catch (error) {
       console.error("Failed to add one or more schedules:", error);
@@ -331,18 +285,6 @@
     // kirim log
     if (value.trim() !== "") {
       try {
-<<<<<<< HEAD
-        await postLogMonitoringApi({
-          userId: currentUser?.username ?? "anonymous",
-          module: "Schedule",
-          action: AuditAction.DATA_FILTER,
-          status: "Success",
-          description: `User ${currentUser?.username ?? "unknown"
-            } filtered Schedule by ${key}: ${value}`,
-          location: "SchedulePage.handleFilterChange",
-          timestamp: new Date().toISOString(),
-        });
-=======
         // await postLogMonitoringApi({
         //   userId: currentUser?.username ?? "anonymous",
         //   module: "Schedule",
@@ -354,7 +296,6 @@
         //   location: "SchedulePage.handleFilterChange",
         //   timestamp: new Date().toISOString(),
         // });
->>>>>>> c7c97fa1
       } catch (err) {
         console.warn("Failed to log filter action:", err);
       }
