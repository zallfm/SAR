import { http } from "./client";
import { UarPicFilters } from "../store/uarPicStore";

import type {
  BackendGetUarResponse,
  BackendCreateUarResponse,
  BackendEditUarResponse,
  CreateUarPayload,
  EditUarPayload,
} from "../types/pic";
import { withToken } from "./helper";

<<<<<<< HEAD
export const getUarApi = (params: UarPicFilters) =>
  http<BackendGetUarResponse>({
    path: "/sar/uarpic",
    method: "GET",
    params,
  });
=======
export const getUarApi = () =>
  withToken((token) => 
    http<BackendGetUarResponse>({
      path: "/sar/uarpic",
      method: "GET",
      token
    })
  )
>>>>>>> 1197626f

export const createUarApi = (data: CreateUarPayload) =>
  withToken((token) => 
    http<BackendCreateUarResponse>({
      path: "/sar/uarpic",
      method: "POST",
      token,
      body: data,
    })
  )

export const editUarApi = (id: string, data: EditUarPayload) =>
  withToken((token) => 
    http<BackendEditUarResponse>({
      path: `/sar/uarpic/${id}`,
      method: "PUT",
      token,
      body: data,
    })
  )

export const deleteUarApi = (id: string) =>
  withToken((token) => 
    http<void>({
      path: `/sar/uarpic/${id}`,
      method: "DELETE",
      token,
    })
  )<|MERGE_RESOLUTION|>--- conflicted
+++ resolved
@@ -10,49 +10,40 @@
 } from "../types/pic";
 import { withToken } from "./helper";
 
-<<<<<<< HEAD
-export const getUarApi = (params: UarPicFilters) =>
-  http<BackendGetUarResponse>({
-    path: "/sar/uarpic",
-    method: "GET",
-    params,
-  });
-=======
 export const getUarApi = () =>
-  withToken((token) => 
+  withToken((token) =>
     http<BackendGetUarResponse>({
       path: "/sar/uarpic",
       method: "GET",
-      token
+      token,
     })
-  )
->>>>>>> 1197626f
+  );
 
 export const createUarApi = (data: CreateUarPayload) =>
-  withToken((token) => 
+  withToken((token) =>
     http<BackendCreateUarResponse>({
       path: "/sar/uarpic",
       method: "POST",
       token,
       body: data,
     })
-  )
+  );
 
 export const editUarApi = (id: string, data: EditUarPayload) =>
-  withToken((token) => 
+  withToken((token) =>
     http<BackendEditUarResponse>({
       path: `/sar/uarpic/${id}`,
       method: "PUT",
       token,
       body: data,
     })
-  )
+  );
 
 export const deleteUarApi = (id: string) =>
-  withToken((token) => 
+  withToken((token) =>
     http<void>({
       path: `/sar/uarpic/${id}`,
       method: "DELETE",
       token,
     })
-  )+  );